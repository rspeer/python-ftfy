[
    {
        "label": "Messy language names: Czech",
        "comment": "This and several following examples came from the same language selector",
        "original": "ÄŒeÅ¡tina",
        "fixed": "Čeština",
        "expect": "pass"
    },
    {
        "label": "Messy language names: Gaelic",
        "comment": "note that if U+A0 is replaced by a space, it comes out slightly incorrectly as 'Gà idhlig'",
        "original": "GÃ\u00a0idhlig",
        "fixed": "Gàidhlig",
        "expect": "pass"
    },
    {
        "label": "Messy language names: Lithuanian",
        "original": "LietuviÅ³",
        "fixed": "Lietuvių",
        "expect": "pass"
    },
    {
        "label": "Messy language names: Slovak",
        "original": "SlovenÄ�ina",
        "fixed": "Sloven�ina",
        "expect": "pass"
    },
    {
        "label": "Messy language names: Vietnamese",
        "original": "Tiáº¿ng Viá»‡t",
        "fixed": "Tiếng Việt",
        "expect": "pass"
    },
    {
        "label": "Messy language names: Greek",
        "original": "Î•Î»Î»Î·Î½Î¹ÎºÎ¬",
        "fixed": "Ελληνικά",
        "expect": "pass"
    },
    {
        "label": "Messy language names: Bulgarian",
        "original": "Ð±ÑŠÐ»Ð³Ð°Ñ€Ñ�ÐºÐ¸ ÐµÐ·Ð¸Ðº",
        "fixed": "българ�ки език",
        "expect": "pass"
    },
    {
        "label": "Messy language names: Russian",
        "original": "Ð ÑƒÑ�Ñ�ÐºÐ¸Ð¹",
        "fixed": "Ру��кий",
        "expect": "pass"
    },
    {
        "label": "Messy language names: Serbian [Cyrillic]",
        "original": "CÑ€Ð¿Ñ�ÐºÐ¸ [Ñ›Ð¸Ñ€Ð¸Ð»Ð¸Ñ†Ð¾Ð¼]",
        "fixed": "Cрп�ки [ћирилицом]",
        "expect": "pass"
    },
    {
        "label": "Messy language names: Hebrew",
        "original": "×¢×‘×¨×™×ª",
        "fixed": "עברית",
        "expect": "pass"
    },
    {
        "label": "Messy language names: Russian",
        "original": "Ð ÑƒÑ�Ñ�ÐºÐ¸Ð¹",
        "fixed": "Ру��кий",
        "expect": "pass"
    },
    {
        "label": "Messy language names: Hindi",
        "comment": "My terminal has difficulty rendering the mostly-fixed text",
        "original": "à¤¹à¤¿à¤¨à¥�à¤¦à¥€",
        "fixed": "\u0939\u093f\u0928\ufffd\u0926\u0940",
        "expect": "pass"
    },
    {
        "label": "Messy language names: Tamil",
        "comment": "My terminal has difficulty rendering the mostly-fixed text",
        "original": "à®¤à®®à®¿à®´à¯�",
        "fixed": "\u0ba4\u0bae\u0bbf\u0bb4\ufffd",
        "expect": "pass"
    },
    {
        "label": "Messy language names: Thai",
        "original": "à¸ à¸²à¸©à¸²à¹„à¸—à¸¢",
        "fixed": "ภาษาไทย",
        "expect": "pass"
    },
    {
        "label": "Messy language names: Simplified Chinese",
        "original": "ç®€ä½“ä¸\u00adæ–‡",
        "fixed": "简体中文",
        "expect": "pass"
    },
    {
        "label": "Messy language names: Traditional Chinese",
        "original": "æ\u00ad£é«”ä¸\u00adæ–‡",
        "fixed": "正體中文",
        "expect": "pass"
    },
    {
        "label": "Messy language names: Japanese",
        "original": "æ—¥æœ¬èªž",
        "fixed": "日本語",
        "expect": "pass"
    },
    {
        "label": "Messy language names: Korean",
        "original": "í•œêµ\u00adì–´",
        "fixed": "한국어",
        "expect": "pass"
    },
    {
        "label": "Low-codepoint emoji",
        "original": "He's Justinâ\u009d¤",
        "fixed": "He's Justin❤",
        "expect": "pass"
    },
    {
        "label": "UTF-8 / MacRoman mix-up about smurfs",
        "original": "Le Schtroumpf Docteur conseille g√¢teaux et baies schtroumpfantes pour un r√©gime √©quilibr√©.",
        "fixed": "Le Schtroumpf Docteur conseille gâteaux et baies schtroumpfantes pour un régime équilibré.",
        "expect": "pass"
    },
    {
        "label": "Checkmark that almost looks okay as mojibake",
        "original": "âœ” No problems",
        "fixed": "✔ No problems",
        "expect": "pass"
    },
    {
        "label": "UTF-8 / Windows-1251 Russian mixup about futbol",
        "original": "РґРѕСЂРѕРіРµ Р\u0098Р·-РїРѕРґ #С„СѓС‚Р±РѕР»",
        "fixed": "дороге Из-под #футбол",
        "expect": "pass"
    },
    {
        "label": "Latin-1 / Windows-1252 mixup in German",
        "original": "\u0084Handwerk bringt dich überall hin\u0093: Von der YOU bis nach Monaco",
        "fixed-encoding": "„Handwerk bringt dich überall hin“: Von der YOU bis nach Monaco",
        "fixed": "\"Handwerk bringt dich überall hin\": Von der YOU bis nach Monaco",
        "expect": "pass"
    },
    {
        "label": "CESU-8 / Windows-1252 emoji",
        "original": "Hi guys í ½í¸\u008d",
        "fixed": "Hi guys 😍",
        "expect": "pass"
    },
    {
        "label": "CESU-8 / Latin-1 emoji",
        "original": "hihi RT username: â\u0098ºí ½í¸\u0098",
        "fixed": "hihi RT username: ☺😘",
        "expect": "pass"
    },
    {
        "label": "Latin-1 / Windows-1252 mixup in Turkish",
        "original": "Beta Haber: HÄ±rsÄ±zÄ± BÃ¼yÃ¼ Korkuttu",
        "fixed": "Beta Haber: Hırsızı Büyü Korkuttu",
        "expect": "pass"
    },
    {
        "label": "UTF-8 / Windows-1251 mixed up twice in Russian",
        "original": "Р С—РЎР‚Р С‘РЎРЏРЎвЂљР Р…Р С•РЎРѓРЎвЂљР С‘. РІСњВ¤",
        "fixed": "приятности. ❤",
        "expect": "pass"
    },
    {
        "label": "UTF-8 / Windows-1252 mixed up twice in Malay",
        "original": "Kayanya laptopku error deh, soalnya tiap mau ngetik deket-deket kamu font yg keluar selalu Times New Ã¢â‚¬Å“ RomanceÃ¢â‚¬Â\u009d.",
        "fixed-encoding": "Kayanya laptopku error deh, soalnya tiap mau ngetik deket-deket kamu font yg keluar selalu Times New “ Romance”.",
        "fixed": "Kayanya laptopku error deh, soalnya tiap mau ngetik deket-deket kamu font yg keluar selalu Times New \" Romance\".",
        "expect": "pass"
    },
    {
        "label": "UTF-8 / Windows-1252 mixed up twice in naming Iggy Pop",
        "original": "Iggy Pop (nÃƒÂ© Jim Osterberg)",
        "fixed": "Iggy Pop (né Jim Osterberg)",
        "expect": "pass"
    },
    {
        "label": "Left quote is UTF-8, right quote is Latin-1, both encoded in Windows-1252",
        "original": "Direzione Pd, ok â\u0080\u009csenza modifiche\u0094 all'Italicum.",
        "fixed-encoding": "Direzione Pd, ok “senza modifiche” all'Italicum.",
        "fixed": "Direzione Pd, ok \"senza modifiche\" all'Italicum.",
        "expect": "pass"
    },
    {
        "label": "UTF-8 / sloppy Windows-1252 mixed up twice in a triumphant emoticon",
        "original": "selamat berpuasa sob (Ã\u00a0Â¸â€¡'ÃŒâ‚¬Ã¢Å’Â£'ÃŒÂ\u0081)Ã\u00a0Â¸â€¡",
        "fixed": "selamat berpuasa sob (ง'̀⌣'́)ง",
        "expect": "pass"
    },
    {
        "label": "UTF-8 / Windows-1252 mixed up three times",
        "original": "The Mona Lisa doesnÃƒÂ¢Ã¢â€šÂ¬Ã¢â€žÂ¢t have eyebrows.",
        "fixed-encoding": "The Mona Lisa doesn’t have eyebrows.",
        "fixed": "The Mona Lisa doesn't have eyebrows.",
        "expect": "pass"
    },
    {
        "label": "UTF-8 / Codepage 437 mixup in Russian",
        "original": "#╨┐╤Ç╨░╨▓╨╕╨╗╤î╨╜╨╛╨╡╨┐╨╕╤é╨░╨╜╨╕╨╡",
        "fixed": "#правильноепитание",
        "expect": "pass"
    },
    {
        "label": "UTF-8 / Windows-1252 mixup in French",
        "original": "HÃ´tel de Police",
        "fixed": "Hôtel de Police",
        "expect": "pass"
    },
    {
        "label": "UTF-8 / Windows-1250 mixup in French",
        "original": "LiĂ¨ge Avenue de l'HĂ´pital",
        "fixed": "Liège Avenue de l'Hôpital",
        "expect": "pass"
    },
    {
<<<<<<< HEAD
        "label": "lossy UTF-8 / Windows-1250 mixup in Spanish",
        "original": "Europa, Asia, Ă�frica, Norte, AmĂ©rica Central y del Sur, Australia y OceanĂ­a",
        "fixed": "Europa, Asia, �frica, Norte, América Central y del Sur, Australia y Oceanía",
=======
        "label": "UTF-8 / Windows-1252 mixup in Vietnamese",
        "original": "Táº¡i sao giÃ¡ háº¡t sáº§u riÃªng láº¡i lÃªn giÃ¡?",
        "fixed": "Tại sao giá hạt sầu riêng lại lên giá?",
        "expect": "pass"
    },
    {
        "label": "Science! Mid-word Greek letter gets fixed correctly",
        "original": "Humanized HLA-DR4.RagKO.IL2RÎ³cKO.NOD (DRAG) mice sustain the complex vertebrate life cycle of Plasmodium falciparum malaria.",
        "fixed": "Humanized HLA-DR4.RagKO.IL2RγcKO.NOD (DRAG) mice sustain the complex vertebrate life cycle of Plasmodium falciparum malaria.",
        "expect": "pass"
    },
    {
        "label": "Negative: More science! Don't fix a multiplication symbol in quotes",
        "original": "higher values (“+” and “×” curves) in the superficial region",
        "fixed": "higher values (“+” and “×” curves) in the superficial region",
        "expect": "pass"
    },
    {
        "label": "For goodness' sake. We can come close to fixing this, but fail in the last step",
        "original": "ItÃ?Â¢â?¬â?¢s classic. ItÃ?Â¢â?¬â?¢s epic. ItÃ?Â¢â?¬â?¢s ELIZABETH BENNET for goodnessÃ?Â¢â?¬â?¢ sake!",
        "fixed": "It�¢��s classic. It�¢��s epic. It�¢��s ELIZABETH BENNET for goodness�¢�� sake!",
>>>>>>> d74e8cc0
        "expect": "pass"
    },
    {
        "label": "UTF-8 / sloppy Windows-1250 mixup in English",
        "original": "It was namedÂ â€žscarsÂ´ stonesâ€ś after the rock-climbers who got hurt while climbing on it.",
        "fixed-encoding": "It was named\u00a0„scars´ stones“ after the rock-climbers who got hurt while climbing on it.",
        "fixed": "It was named\u00a0\"scars´ stones\" after the rock-climbers who got hurt while climbing on it.",
        "expect": "pass"
    },
    {
        "label": "The same text as above, but as a UTF-8 / ISO-8859-2 mixup",
        "original": "It was namedÂ\u00a0â\u0080\u009escarsÂ´ stonesâ\u0080\u009c after the rock-climbers who got hurt while climbing on it.",
        "fixed-encoding": "It was named\u00a0„scars´ stones“ after the rock-climbers who got hurt while climbing on it.",
        "fixed": "It was named\u00a0\"scars´ stones\" after the rock-climbers who got hurt while climbing on it.",
        "expect": "pass"
    },
    {
        "label": "UTF-8 / Windows-1252 mixup in mixed French and Arabic",
        "comment": "A difficult test case that can depend on the order that steps are applied",
        "original": "Ã€ tous mes frÃ¨res et soeurs dans la syriennetÃ© comme dans l’humanitÃ©, sans discrimination aucune, je vous souhaite bonne fÃªte Ø¹ÙŠØ¯ Ø³Ø¹ÙŠØ¯.Que la paix, la libertÃ©, l’Ã©galitÃ©, la fraternitÃ© et la dignitÃ© soient avec vous.Pardonnez ce ton un peu ecclÃ©siastique.",
        "fixed-encoding": "À tous mes frères et soeurs dans la syrienneté comme dans l’humanité, sans discrimination aucune, je vous souhaite bonne fête عيد سعيد.Que la paix, la liberté, l’égalité, la fraternité et la dignité soient avec vous.Pardonnez ce ton un peu ecclésiastique.",
        "fixed": "À tous mes frères et soeurs dans la syrienneté comme dans l'humanité, sans discrimination aucune, je vous souhaite bonne fête عيد سعيد.Que la paix, la liberté, l'égalité, la fraternité et la dignité soient avec vous.Pardonnez ce ton un peu ecclésiastique.",
        "expect": "pass"
    },
    {
        "label": "UTF-8 / sloppy Windows-1250 mixup in Romanian",
        "original": "vedere Ă®nceĹŁoĹźatÄ\u0083",
        "fixed": "vedere înceţoşată",
        "expect": "pass"
    },
    {
        "label": "UTF-8 / Windows-1250 mixup in Slovak",
        "original": "NapĂ\u00adĹˇte nĂˇm !",
        "fixed": "Napíšte nám !",
        "expect": "pass"
    },
    {
        "label": "UTF-8 / Windows-1252 followed by UTF-8 / Windows-1251",
        "original": "a bigger-than-expected Г‚ВЈ5.8bn rights issue to satisfy the new banking regulator",
        "fixed": "a bigger-than-expected £5.8bn rights issue to satisfy the new banking regulator",
        "expect": "pass"
    },
    {
        "label": "A face with UTF-8 / sloppy Windows-1252 mixed up twice",
        "original": "Ã¢â€\u009dâ€™(Ã¢Å’Â£Ã‹â€ºÃ¢Å’Â£)Ã¢â€\u009dÅ½",
        "fixed": "┒(⌣˛⌣)┎",
        "expect": "pass"
    },
    {
        "label": "We can mostly decode the face above when we lose the character U+009D",
        "original": "Ã¢â€�â€™(Ã¢Å’Â£Ã‹â€ºÃ¢Å’Â£)Ã¢â€�Å½",
        "fixed": "�(⌣˛⌣)�",
        "expect": "pass"
    },
    {
        "label": "Lossy decoding can have plain ASCII question marks, as well",
        "original": "The ICR has been upgraded to â€œbb+â€? from â€œbbâ€?",
        "fixed-encoding": "The ICR has been upgraded to “bb+� from “bb�",
        "fixed": "The ICR has been upgraded to \"bb+� from \"bb�",
        "expect": "pass"
    },
    {
        "label": "CESU-8 / Latin-1 mixup over several emoji",
        "comment": "You tried",
        "original": "I just figured out how to tweet emojis! â\u009a½í\u00a0½í¸\u0080í\u00a0½í¸\u0081í\u00a0½í¸\u0082í\u00a0½í¸\u0086í\u00a0½í¸\u008eí\u00a0½í¸\u008eí\u00a0½í¸\u008eí\u00a0½í¸\u008e",
        "fixed": "I just figured out how to tweet emojis! ⚽😀😁😂😆😎😎😎😎",
        "expect": "pass"
    },
    {
        "label": "Two levels of inconsistent mojibake",
        "comment": "The en-dash was mojibaked in UTF-8 / Windows-1252 as three characters, two of which were mojibaked again as Windows-1252 / Latin-1, and the third of which was mojibaked as UTF-8 / Latin-1",
        "original": "Arsenal v Wolfsburg: pre-season friendly â\u0080â\u0080\u009c live!",
        "fixed": "Arsenal v Wolfsburg: pre-season friendly – live!",
        "expect": "pass"
    },
    {
        "label": "Inconsistent UTF-8 / Latin-1 mojibake",
        "original": "Ecuadorâ\u0080\u0099s â\u0080\u0098purely political decision on Assangeâ\u0080\u0099 is likely result of â\u0080\u0098US pressureâ\u0080\u0099\u0085",
        "fixed-encoding": "Ecuador’s ‘purely political decision on Assange’ is likely result of ‘US pressure’…",
        "fixed": "Ecuador's 'purely political decision on Assange' is likely result of 'US pressure'…",
        "expect": "pass"
    },
    {
        "label": "Inconsistent UTF-8 / Latin-1 mojibake with an ellipsis from the Windows-1252 character set",
        "original": "Ecuadorâ\u0080\u0099s â\u0080\u0098purely political decision on Assangeâ\u0080\u0099 is likely result of â\u0080\u0098US pressureâ\u0080\u0099…",
        "fixed-encoding": "Ecuador’s ‘purely political decision on Assange’ is likely result of ‘US pressure’…",
        "fixed": "Ecuador's 'purely political decision on Assange' is likely result of 'US pressure'…",
        "expect": "pass"
    },
    {
        "label": "Handle Afrikaans 'n character",
        "original": "ŉ Chloroplas is ŉ organel wat in fotosinterende plante voorkom.",
        "fixed-encoding": "ŉ Chloroplas is ŉ organel wat in fotosinterende plante voorkom.",
        "fixed": "'n Chloroplas is 'n organel wat in fotosinterende plante voorkom.",
        "expect": "pass"
    },
    {
        "label": "Handle Croatian single-codepoint digraphs",
        "original": "izum „bootstrap load“ koji je korišteǌem polisilicijskog sloja proizveo dovoǉno dobre kondenzatore na čipu",
        "fixed-encoding": "izum „bootstrap load“ koji je korišteǌem polisilicijskog sloja proizveo dovoǉno dobre kondenzatore na čipu",
        "fixed": "izum \"bootstrap load\" koji je korištenjem polisilicijskog sloja proizveo dovoljno dobre kondenzatore na čipu",
        "expect": "pass"
    },
    {
        "label": "A with an acute accent, in isolation",
        "original": "NicolÃ¡s",
        "fixed": "Nicolás",
        "expect": "pass"
    },
    {
        "label": "Negative: 'è' preceded by a non-breaking space is not a small capital Y",
        "original": "Con il corpo e lo spirito ammaccato,\u00a0è come se nel cuore avessi un vetro conficcato.",
        "fixed": "Con il corpo e lo spirito ammaccato,\u00a0è come se nel cuore avessi un vetro conficcato.",
        "expect": "pass"
    },
    {
        "label": "Negative: multiplication sign and ellipsis",
        "comment": "Should not turn into a dot below",
        "original": "4288×…",
        "fixed": "4288×…",
        "expect": "pass"
    },
    {
        "label": "Negative: accents are sometimes used as quotes",
        "comment": "The CESU-8 decoder will try to decode this, and then fail when it hits the end of the string",
        "original": "``toda produzida pronta pra assa aí´´",
        "fixed": "``toda produzida pronta pra assa aí´´",
        "expect": "pass"
    },
    {
        "label": "Negative: 'Õ' followed by an ellipsis",
        "comment": "Should not turn into the Armenian letter Յ",
        "original": "HUHLL Õ…",
        "fixed": "HUHLL Õ…",
        "expect": "pass"
    },
    {
        "label": "Negative: 'Ê' followed by an ellipsis",
        "comment": "Should not turn into a squat reversed esh",
        "original": "RETWEET SE VOCÊ…",
        "fixed": "RETWEET SE VOCÊ…",
        "expect": "pass"
    },
    {
        "label": "Negative: 'É' followed by an ellipsis",
        "comment": "Should not turn into 'MARQUɅ'",
        "original": "PARCE QUE SUR LEURS PLAQUES IL Y MARQUÉ…",
        "fixed": "PARCE QUE SUR LEURS PLAQUES IL Y MARQUÉ…",
        "expect": "pass"
    },
    {
        "label": "Negative: 'Ó' followed by an ellipsis",
        "comment": "Should not turn into 'SӅ'",
        "original": "TEM QUE SEGUIR, SDV SÓ…",
        "fixed": "TEM QUE SEGUIR, SDV SÓ…",
        "expect": "pass"
    },
    {
        "label": "Negative: 'É' followed by a curly apostrophe",
        "comment": "Should not turn into 'ZZAJɒs'",
        "original": "Join ZZAJÉ’s Official Fan List and receive news, events, and more!",
        "fixed-encoding": "Join ZZAJÉ’s Official Fan List and receive news, events, and more!",
        "fixed": "Join ZZAJÉ's Official Fan List and receive news, events, and more!",
        "expect": "pass"
    },
    {
        "label": "Negative: 'é' preceded by curly apostrophe",
        "comment": "Should not turn into 'LՎpisode'",
        "original": "L’épisode 8 est trop fou ouahh",
        "fixed-encoding": "L’épisode 8 est trop fou ouahh",
        "fixed": "L'épisode 8 est trop fou ouahh",
        "expect": "pass"
    },
    {
        "label": "Negative: three raised eyebrows or something?",
        "comment": "Should not turn into private use character U+F659",
        "original": "Ôôô VIDA MINHA",
        "fixed": "Ôôô VIDA MINHA",
        "expect": "pass"
    },
    {
        "label": "Negative: copyright sign preceded by non-breaking space",
        "comment": "Should not turn into 'ʩ'",
        "original": "[x]\u00a0©",
        "fixed": "[x]\u00a0©",
        "expect": "pass"
    },
    {
        "label": "Negative: en dash and infinity sign",
        "comment": "Should not turn into '2012Ѱ'",
        "original": "2012—∞",
        "fixed": "2012—∞",
        "expect": "pass"
    },
    {
        "label": "Negative: This Е is a Ukrainian letter, but nothing else is wrong",
        "original": "SENSЕ - Oleg Tsedryk",
        "fixed": "SENSЕ - Oleg Tsedryk",
        "expect": "pass"
    },
    {
        "label": "Negative: angry face",
        "comment": "The face should not turn into '`«'",
        "original": "OK??:(   `¬´    ):",
        "fixed": "OK??:(   `¬´    ):",
        "expect": "pass"
    },
    {
        "label": "Negative, synthetic: face with glasses and a raised eyebrow",
        "original": "( o¬ô )",
        "fixed": "( o¬ô )",
        "expect": "pass"
    },
    {
        "label": "Negative: triangle and degree sign",
        "comment": "I'm not really sure what it *is* supposed to be, but it's not 'ơ'",
        "original": "∆°",
        "fixed": "∆°",
        "expect": "pass"
    },
    {
        "label": "Negative: Portuguese with inverted question mark",
        "comment": "Former false positive - it should not turn into 'QUEM ɿ'",
        "original": "ESSE CARA AI QUEM É¿",
        "fixed": "ESSE CARA AI QUEM É¿",
        "expect": "pass"
    },
    {
        "label": "Negative: Portuguese with acute accents as quotation marks",
        "comment": "Former false positive - the end should not turn into a superscript H",
        "original": "``hogwarts nao existe, voce nao vai pegar o trem pra lá´´",
        "fixed": "``hogwarts nao existe, voce nao vai pegar o trem pra lá´´",
        "expect": "pass"
    },
    {
        "label": "Negative: Finnish Ä followed by a non-breaking space",
        "comment": "Former false positive - should not become a G with a dot",
        "original": "SELKÄ\u00a0EDELLÄ\u00a0MAAHAN via @YouTube",
        "fixed": "SELKÄ\u00a0EDELLÄ\u00a0MAAHAN via @YouTube",
        "expect": "pass"
    },
    {
        "label": "Negative: multiplying by currency",
        "comment": "Former false positive - should not become the Hebrew letter 'final pe'",
        "original": "Offering 5×£35 pin ups",
        "fixed": "Offering 5×£35 pin ups",
        "expect": "pass"
    },
    {
        "label": "Negative: registered chocolate brand name",
        "comment": "Former false positive - should not become the IPA letter 'lezh'",
        "original": "NESTLÉ® requiere contratar personal para diferentes areas a nivel nacional e internacional",
        "fixed": "NESTLÉ® requiere contratar personal para diferentes areas a nivel nacional e internacional",
        "expect": "pass"
    },
    {
        "label": "French example containing non-breaking spaces",
        "original": "ART TRIP Ã\u00a0 l'office de tourisme",
        "fixed": "ART TRIP à l'office de tourisme",
        "expect": "pass"
    },
    {
        "label": "Synthetic: we can recognize Ã in some cases when it's the only mojibake",
        "original": "voilÃ  le travail",
        "fixed": "voilà le travail",
        "expect": "pass"
    },
    {
        "label": "Synthetic: we can recognize Ã at the end of a word when it absorbs a following space",
        "original": "voilÃ le travail",
        "fixed": "voilà le travail",
        "expect": "pass"
    },
    {
        "label": "Negative: We don't fix Ã in all contexts",
        "original": "C O N C L U S Ã O",
        "fixed": "C O N C L U S Ã O",
        "expect": "pass"
    },
    {
        "label": "'à' remains its own word, even if spaces after it get coalesced into one",
        "original": "Ã perturber la rÃ©flexion des thÃ©ologiens jusqu'Ã nos jours",
        "fixed": "à perturber la réflexion des théologiens jusqu'à nos jours",
        "expect": "pass"
    },
    {
        "label": "The Portuguese word 'às' does not become 'à s' due to the French fix",
        "original": "com especial atenÃ§Ã£o Ã s crianÃ§as",
        "fixed": "com especial atenção às crianças",
        "expect": "pass"
    },
    {
        "label": "This is why we require a space after the 's' in 'às'",
        "original": "TroisiÃ¨me Ã©dition pour ce festival qui persiste et signe Ã s'Ã©loigner des grands axes pour prendre les contre-allÃ©es en 16 concerts dans 7 villes de 2 pays voisins.",
        "fixed": "Troisième édition pour ce festival qui persiste et signe à s'éloigner des grands axes pour prendre les contre-allées en 16 concerts dans 7 villes de 2 pays voisins.",
        "expect": "pass"
    },
    {
        "label": "We can fix 'à' in windows-1251 sometimes as well",
        "original": "La rГ©gion de Dnepropetrovsk se trouve Г lвЂ™ouest de lвЂ™Ukraine",
        "fixed-encoding": "La région de Dnepropetrovsk se trouve à l’ouest de l’Ukraine",
        "fixed": "La région de Dnepropetrovsk se trouve à l'ouest de l'Ukraine",
        "expect": "pass"
    },
    {
        "label": "'Ã quele' is the Portuguese word 'àquele', not 'à quele'",
        "original": "eliminado o antÃ­geno e mantidos os nÃ­veis de anticorpos, surgem as condiÃ§Ãµes necessÃ¡rias ao estabelecimento do granuloma, semelhante Ã quele observado nas lesÃµes por imunocomplexo em excesso de anticorpos",
        "fixed": "eliminado o antígeno e mantidos os níveis de anticorpos, surgem as condições necessárias ao estabelecimento do granuloma, semelhante àquele observado nas lesões por imunocomplexo em excesso de anticorpos",
        "expect": "pass"
    },
    {
        "label": "A complex, lossy pile-up of mojibake in Portuguese",
        "original": "â € ðŸ“�Â Regulamento: â € âš ï¸� As pessoas que marcarem nos comentÃ¡rios perfis empresariais e/ou de marcas, personalidades ou fake serÃ£o desclassificadas. âš ï¸� Podem participar pessoas residentes em Petrolina/PE ou Juazeiro/BA, desde que se comprometam a retirar o prÃªmio em nosso endereÃ§o. FuncionÃ¡rios estÃ£o vetados. âš ï¸� SerÃ£o vÃ¡lidos os comentÃ¡rios postados atÃ© 16h, do dia 31/03/2018. E o resultado serÃ¡ divulgado atÃ© Ã s 19h do mesmo dia em uma nova publicaÃ§Ã£o em nosso instagram. â € Boa sorte!!!Â ðŸ˜€ðŸ�°",
        "fixed": "⠀ �\u00a0Regulamento: ⠀ ⚠� As pessoas que marcarem nos comentários perfis empresariais e/ou de marcas, personalidades ou fake serão desclassificadas. ⚠� Podem participar pessoas residentes em Petrolina/PE ou Juazeiro/BA, desde que se comprometam a retirar o prêmio em nosso endereço. Funcionários estão vetados. ⚠� Serão válidos os comentários postados até 16h, do dia 31/03/2018. E o resultado será divulgado até às 19h do mesmo dia em uma nova publicação em nosso instagram. ⠀ Boa sorte!!!\u00a0😀�",
        "expect": "pass"
    },
    {
        "label": "UTF-8 / Windows-1252 mixup in Gaelic involving non-breaking spaces",
        "original": "CÃ\u00a0nan nan GÃ\u00a0idheal",
        "fixed": "Cànan nan Gàidheal",
        "expect": "pass"
    },
    {
        "label": "Punctuation pile-up should actually be musical notes",
        "original": "Engkau masih yg terindah, indah di dalam hatikuâ™«~",
        "fixed": "Engkau masih yg terindah, indah di dalam hatiku♫~",
        "expect": "pass"
    },
    {
        "label": "Latin-1 / MacRoman mixup in Spanish",
        "comment": "Requires something like encoding detection",
        "original": "Deja dos heridos hundimiento de barco tur\u0092stico en Acapulco.",
        "fixed": "Deja dos heridos hundimiento de barco turístico en Acapulco.",
        "expect": "fail"
    },
    {
        "label": "subtle UTF-8 / codepage 437 mixup in Spanish",
        "original": "┬┐que diferencia hay?",
        "fixed": "¿que diferencia hay?",
        "expect": "fail"
    },
    {
        "label": "Latin-1 / MacRoman mixup in Spanish, 2 characters",
        "comment": "Requires something like encoding detection",
        "original": "Habitantes de Coatl\u0087n conf\u0092an en proyecto de edil electo independiente",
        "fixed": "Habitantes de Coatlán confían en proyecto de edil electo independiente",
        "expect": "fail"
    },
    {
        "label": "An example with 'à' in windows-1251 where we need our heuristic to be bolder",
        "original": "faites attention Г bien vous renseigner avant sur le mГ©dicament",
        "fixed": "faites attention à bien vous renseigner avant sur le médicament",
        "expect": "fail"
    },
    {
        "label": "UTF-8 / Windows-1251 mixup in tweet spam",
        "original": "Blog Traffic Tip 2 вЂ“ Broadcast Email Your Blog",
        "fixed": "Blog Traffic Tip 2 – Broadcast Email Your Blog",
        "expect": "pass"
    },
    {
        "label": "UTF-8 / Windows-1251 mixup",
        "original": "S&P Confirms UkrsotsbankвЂ™s вЂњB-вЂњ Rating",
        "fixed-encoding": "S&P Confirms Ukrsotsbank’s “B-“ Rating",
        "fixed": "S&P Confirms Ukrsotsbank's \"B-\" Rating",
        "expect": "pass"
    },
    {
        "label": "Dutch example with ë",
        "comment": "from issue reported by MicroJackson",
        "original": "ongeÃ«venaard",
        "fixed-encoding": "ongeëvenaard",
        "fixed": "ongeëvenaard",
        "expect": "pass"
    },
    {
        "label": "Negative: Indonesian leetspeak",
        "original": "MÄ£ÄM ÌÑÌ Q £ÄGÌ GÄLÄW ÑÍCH SÖÄ£ ÑÝÄ $ÚÄMÌ Q £ÄGÌ GÄK ÉÑÄK BÄDÄÑ....?????????,                     ......JÄDÍ...",
        "fixed": "MÄ£ÄM ÌÑÌ Q £ÄGÌ GÄLÄW ÑÍCH SÖÄ£ ÑÝÄ $ÚÄMÌ Q £ÄGÌ GÄK ÉÑÄK BÄDÄÑ....?????????,                     ......JÄDÍ...",
        "expect": "pass"
    },
    {
        "label": "Three layers of UTF-8 / MacRoman mixup in French",
        "comment": "You're welcome",
        "original": "Merci de t‚Äö√†√∂¬¨¬©l‚Äö√†√∂¬¨¬©charger le plug-in Flash Player 8",
        "fixed": "Merci de télécharger le plug-in Flash Player 8",
        "expect": "pass"
    },
    {
        "label": "UTF-8 / MacRoman mixup in French",
        "original": "Merci de bien vouloir activiter le Javascript dans votre navigateur web afin d'en profiter‚Ä¶",
        "fixed": "Merci de bien vouloir activiter le Javascript dans votre navigateur web afin d'en profiter…",
        "expect": "pass"
    },
    {
        "label": "Italian UTF-8 / MacRoman example with ò",
        "original": "Le Vigne di Zam√≤",
        "fixed": "Le Vigne di Zamò",
        "expect": "pass"
    },
    {
        "label": "Italian UTF-8 / MacRoman mojibake that looks like math",
        "comment": "False negative: Dangerous to fix because of the following example",
        "original": "Sarai ricontattato dal nostro Esperto al pi√π presto.",
        "fixed": "Sarai ricontattato dal nostro Esperto al più presto.",
        "expect": "fail"
    },
    {
        "label": "Hebrew UTF-8 / Windows-1252 mojibake",
        "comment": "reported by SuperIRabbit as issue #158",
        "original": "×‘×”×•×“×¢×”",
        "fixed": "בהודעה",
        "expect": "pass"
    },
    {
        "label": "Synthetic: Hebrew UTF-8 / Windows-1250 mojibake",
        "original": "×‘×”×•×“×˘×”",
        "fixed": "בהודעה",
        "expect": "pass"
    },
    {
        "label": "Synthetic: Hebrew UTF-8 / MacRoman mojibake",
        "original": "◊ë◊î◊ï◊ì◊¢◊î",
        "fixed": "בהודעה",
        "expect": "pass"
    },
    {
        "label": "Synthetic: Hebrew UTF-8 / Latin-1 mojibake",
        "comment": "This example uses low-numbered codepoints to spell 'ABBA' in Hebrew, so that it falls into the range where Latin-1 is different from Windows-1252. As a bonus, this example looks right even if your RTL text rendering isn't working.",
        "original": "×\u0090×\u0091×\u0091×\u0090",
        "fixed": "אבבא",
        "expect": "pass"
    },
    {
        "label": "Synthetic: Arabic UTF-8 / Windows-1252 mojibake",
        "original": "Ø±Ø³Ø§Ù„Ø©",
        "fixed": "رسالة",
        "expect": "pass"
    },
    {
        "label": "Synthetic: Arabic UTF-8 / Windows-1250 mojibake",
        "original": "Ř±ŘłŘ§Ů„Ř©",
        "fixed": "رسالة",
        "expect": "pass"
    },
    {
        "label": "Synthetic: Arabic UTF-8 / MacRoman mojibake",
        "original": "ÿ±ÿ≥ÿßŸÑÿ©",
        "fixed": "رسالة",
        "expect": "pass"
    },
    {
        "label": "Negative: math in Unicode",
        "comment": "This isn't mojibake, it's an actual equation",
        "original": "(-1/2)! = √π",
        "fixed": "(-1/2)! = √π",
        "expect": "pass"
    },
    {
        "label": "Negative: Leet line-art",
        "comment": "The heuristic before v6 loved to 'fix' this and decode it as 'ôaſaſaſaſa'",
        "original": "├┤a┼┐a┼┐a┼┐a┼┐a",
        "fixed": "├┤a┼┐a┼┐a┼┐a┼┐a",
        "expect": "pass"
    },
    {
        "label": "Synthetic, negative: Brontë's name does not end with a Korean syllable",
        "comment": "The original example of why ftfy needs heuristics",
        "original": "I'm not such a fan of Charlotte Brontë…”",
        "fixed-encoding": "I'm not such a fan of Charlotte Brontë…”",
        "fixed": "I'm not such a fan of Charlotte Brontë…\"",
        "expect": "pass"
    },
    {
        "label": "Synthetic, negative: hypothetical Swedish product name",
        "comment": "This used to be a constructed example of a false positive, until you added another symbol",
        "original": "AHÅ™, the new sofa from IKEA",
        "fixed": "AHÅ™, the new sofa from IKEA",
        "expect": "pass"
    },
    {
        "label": "Synthetic, negative: Ukrainian capital letters",
        "comment": "We need to fix Windows-1251 conservatively, or else this decodes as '²ʲ'",
        "original": "ВІКІ is Ukrainian for WIKI",
        "fixed": "ВІКІ is Ukrainian for WIKI",
        "expect": "pass"
    },
    {
        "label": "Synthetic, negative: don't leak our internal use of byte 0x1A",
        "comment": "We use byte 0x1A internally as an encoding of U+FFFD, but literal occurrences of U+1A are just ASCII control characters",
        "original": "These control characters \u001a are apparently intentional \u0081",
        "fixed-encoding": "These control characters \u001a are apparently intentional \u0081",
        "fixed": "These control characters  are apparently intentional \u0081",
        "expect": "pass"
    },
    {
        "label": "Synthetic, negative: U+1A on its own",
        "comment": "We use byte 0x1A internally as an encoding of U+FFFD, but literal occurrences of U+1A are just ASCII control characters",
        "original": "Here's a control character: \u001a",
        "fixed-encoding": "Here's a control character: \u001a",
        "fixed": "Here's a control character: ",
        "expect": "pass"
    },
    {
        "label": "Synthetic, negative: A-with-circle as an Angstrom sign",
        "comment": "Should not turn into '10 ŗ'",
        "original": "a radius of 10 Å—",
        "fixed": "a radius of 10 Å—",
        "expect": "pass"
    },
    {
        "label": "Synthetic, negative: Spanish with exclamation points on the wrong sides",
        "original": "!YO SÉ¡",
        "fixed": "!YO SÉ¡",
        "expect": "pass"
    },
    {
        "label": "Synthetic: fix text with backslashes in it",
        "comment": "Tests for a regression on a long-ago bug",
        "original": "<40\\% vs \u00e2\u0089\u00a540\\%",
        "fixed": "<40\\% vs ≥40\\%",
        "expect": "pass"
    },
    {
        "label": "Synthetic: curly quotes with mismatched encoding glitches in Latin-1",
        "original": "\u00e2\u0080\u009cmismatched quotes\u0085\u0094",
        "fixed-encoding": "“mismatched quotes…”",
        "fixed": "\"mismatched quotes…\"",
        "expect": "pass"
    },
    {
        "label": "Synthetic: curly quotes with mismatched encoding glitches in Windows-1252",
        "original": "â€œmismatched quotesâ€¦”",
        "fixed-encoding": "“mismatched quotes…”",
        "fixed": "\"mismatched quotes…\"",
        "expect": "pass"
    },
    {
        "label": "Synthetic: lossy decoding in sloppy-windows-1252",
        "original": "â€œlossy decodingâ€�",
        "fixed-encoding": "“lossy decoding�",
        "fixed": "\"lossy decoding�",
        "expect": "pass"
    },
    {
        "label": "Synthetic: French word for August in windows-1252",
        "original": "aoÃ»t",
        "fixed-encoding": "août",
        "fixed": "août",
        "expect": "pass"
    },
    {
        "label": "Synthetic: French word for hotel in all-caps windows-1252",
        "original": "HÃ”TEL",
        "fixed-encoding": "HÔTEL",
        "fixed": "HÔTEL",
        "expect": "pass"
    },
    {
        "label": "Synthetic: Scottish Gaelic word for 'subject' in all-caps windows-1252",
        "original": "CÃ™IS",
        "fixed-encoding": "CÙIS",
        "fixed": "CÙIS",
        "expect": "pass"
    },
    {
        "label": "Synthetic, negative: Romanian word before a non-breaking space",
        "comment": "The word literally means 'not even once', which might be a good recommendation about fixing Romanian mojibake",
        "original": "NICIODATĂ\u00a0",
        "fixed": "NICIODATĂ\u00a0",
        "expect": "pass"
    },
    {
        "label": "Synthetic, negative: Be careful around curly apostrophes",
        "comment": "It shouldn't end up saying 'a lot of Òs'",
        "original": "There are a lot of Ã’s in mojibake text",
        "fixed-encoding": "There are a lot of Ã’s in mojibake text",
        "fixed": "There are a lot of Ã's in mojibake text",
        "expect": "pass"
    },
    {
        "label": "Synthetic, negative: Romanian word before a trademark sign",
        "comment": "We would change 'DATÃ™' to 'DATÙ', but getting windows-1250 involved makes it better to leave alone",
        "original": "NICIODATĂ™",
        "fixed": "NICIODATĂ™",
        "expect": "pass"
    },
    {
        "label": "Synthetic, false positive: the title of a manga, in weird capitalized romaji, with a non-breaking space",
        "comment": "Testing tells me I should worry about cases like this, though I haven't seen a real example. Searching for similar real text yields a lot of examples that actually come out fine.",
        "original": "MISUTÂ\u00a0AJIKKO",
        "fixed": "MISUTÂ\u00a0AJIKKO",
        "expect": "fail"
    },
    {
        "label": "Synthetic, negative: Camel-cased Serbian that looks like a UTF-8 / Windows-1251 mixup",
        "comment": "I made this text up, but it seems like it means 'HelloDevil'. Could be a username or something.",
        "original": "ПоздравЂаво",
        "fixed": "ПоздравЂаво",
        "expect": "pass"
    },
    {
        "label": "Synthetic: mojibake with trademark sign at the end of a word",
        "comment": "I recall the correct version of this text from a sign in the movie Amélie. Unfortunately, we can't help her twin AmÃ©lie, who makes mojibaked signs.",
        "original": "OÃ™ ET QUAND?",
        "fixed": "OÙ ET QUAND?",
        "expect": "pass"
    }
]<|MERGE_RESOLUTION|>--- conflicted
+++ resolved
@@ -218,33 +218,34 @@
         "expect": "pass"
     },
     {
-<<<<<<< HEAD
+        "label": "UTF-8 / Windows-1252 mixup in Vietnamese",
+        "original": "Táº¡i sao giÃ¡ háº¡t sáº§u riÃªng láº¡i lÃªn giÃ¡?",
+        "fixed": "Tại sao giá hạt sầu riêng lại lên giá?",
+        "expect": "pass"
+    },
+    {
+        "label": "Science! Mid-word Greek letter gets fixed correctly",
+        "original": "Humanized HLA-DR4.RagKO.IL2RÎ³cKO.NOD (DRAG) mice sustain the complex vertebrate life cycle of Plasmodium falciparum malaria.",
+        "fixed": "Humanized HLA-DR4.RagKO.IL2RγcKO.NOD (DRAG) mice sustain the complex vertebrate life cycle of Plasmodium falciparum malaria.",
+        "expect": "pass"
+    },
+    {
+        "label": "Negative: More science! Don't fix a multiplication symbol in quotes",
+        "original": "higher values (“+” and “×” curves) in the superficial region",
+        "fixed-encoding": "higher values (“+” and “×” curves) in the superficial region",
+        "fixed": "higher values (\"+\" and \"×\" curves) in the superficial region",
+        "expect": "pass"
+    },
+    {
+        "label": "For goodness' sake. We can come close to fixing this, but fail in the last step",
+        "original": "ItÃ?Â¢â?¬â?¢s classic. ItÃ?Â¢â?¬â?¢s epic. ItÃ?Â¢â?¬â?¢s ELIZABETH BENNET for goodnessÃ?Â¢â?¬â?¢ sake!",
+        "fixed": "It�¢��s classic. It�¢��s epic. It�¢��s ELIZABETH BENNET for goodness�¢�� sake!",
+        "expect": "pass"
+    },
+    {
         "label": "lossy UTF-8 / Windows-1250 mixup in Spanish",
         "original": "Europa, Asia, Ă�frica, Norte, AmĂ©rica Central y del Sur, Australia y OceanĂ­a",
         "fixed": "Europa, Asia, �frica, Norte, América Central y del Sur, Australia y Oceanía",
-=======
-        "label": "UTF-8 / Windows-1252 mixup in Vietnamese",
-        "original": "Táº¡i sao giÃ¡ háº¡t sáº§u riÃªng láº¡i lÃªn giÃ¡?",
-        "fixed": "Tại sao giá hạt sầu riêng lại lên giá?",
-        "expect": "pass"
-    },
-    {
-        "label": "Science! Mid-word Greek letter gets fixed correctly",
-        "original": "Humanized HLA-DR4.RagKO.IL2RÎ³cKO.NOD (DRAG) mice sustain the complex vertebrate life cycle of Plasmodium falciparum malaria.",
-        "fixed": "Humanized HLA-DR4.RagKO.IL2RγcKO.NOD (DRAG) mice sustain the complex vertebrate life cycle of Plasmodium falciparum malaria.",
-        "expect": "pass"
-    },
-    {
-        "label": "Negative: More science! Don't fix a multiplication symbol in quotes",
-        "original": "higher values (“+” and “×” curves) in the superficial region",
-        "fixed": "higher values (“+” and “×” curves) in the superficial region",
-        "expect": "pass"
-    },
-    {
-        "label": "For goodness' sake. We can come close to fixing this, but fail in the last step",
-        "original": "ItÃ?Â¢â?¬â?¢s classic. ItÃ?Â¢â?¬â?¢s epic. ItÃ?Â¢â?¬â?¢s ELIZABETH BENNET for goodnessÃ?Â¢â?¬â?¢ sake!",
-        "fixed": "It�¢��s classic. It�¢��s epic. It�¢��s ELIZABETH BENNET for goodness�¢�� sake!",
->>>>>>> d74e8cc0
         "expect": "pass"
     },
     {
