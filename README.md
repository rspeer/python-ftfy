--- conflicted
+++ resolved
@@ -1,15 +1,14 @@
 # ftfy: fixes text for you
 
-This is a module for making text less broken. It works in Python 2.6, 
-Python 3.2, or later.
-
-<<<<<<< HEAD
+This is a module for making text less broken and more consistent. It works in
+Python 2.6, Python 3.2, or later.
+
 The most interesting kind of brokenness that this resolves is when someone
 has encoded Unicode with one standard and decoded it with a different one.
 This often shows up as characters that turn into nonsense sequences:
 
-- The word `schön` might become `schÃ¶n`.
-- An em dash (`—`) might become `â€”`.
+- The word `schön` might appear as `schÃ¶n`.
+- An em dash (`—`) might appear as `â€”`.
 - Text that was meant to be enclosed in quotation marks might end up
   instead enclosed in `â€œ` and `â€` (and that last character
   probably won't even display as anything meaningful).
@@ -29,45 +28,16 @@
   or something in the middle of the text.
 - The text could write words in non-standard ways for display purposes,
   such as using the three characters `ﬂ` `o` `p` for the word "flop".
-  This can happen when you copy text out of a PDF.
-- The text could contain control characters that are designed for a
-  particular operating system, which your application does not care about.
+  This can happen when you copy text out of a PDF, for example.
 
 Of course you're better off if all the text you take as input is decoded
-properly, and in the right format for your application and operating system.
-But often, your input is something you have no control over. Somebody else's
-minor mistake becomes your problem.
+properly and written in standard ways. But often, your input is something you
+have no control over. Somebody else's minor mistake becomes your problem.
 
 ftfy will do everything it can to fix the problem.
 
 ## Examples
 
-=======
-What does it mean for text to be broken?
-
-- The text could have been encoded with one encoding standard, and decoded
-  with a different one. The result is that some characters turn into
-  nonsense sequences that look like this: `â€”`
-- The text could contain HTML entities, but be passed into a system that
-  was not designed to read HTML.
-- For that matter, it could contain instructions for a text terminal to
-  move the cursor or change colors or something, but you are not sending
-  the text to a terminal.
-- The text could write words in non-standard ways for display purposes,
-  such as using the three characters `ﬂ` `o` `p` for the word "flop".
-- The text could contain control characters that are designed for a
-  certain operating system.
-
-Of course you're better off if all the text you take as input is in the right
-format for your application and operating system. But often, your input is
-something you have no control over. Somebody else's minor mistake becomes
-your problem.
-
-ftfy will do everything it can to fix the problem.
-
-## Examples
-
->>>>>>> 8446c934
 In these examples, `unicode_literals` are turned on. ftfy always expects
 Unicode strings as input. 
 
@@ -131,22 +101,14 @@
   except the common useful ones: TAB, CR, LF, and FF. (CR characters
   may have already been removed by the `fix_line_breaks` step.)
 - If `remove_bom` is True, remove the Byte-Order Mark if it exists.
-<<<<<<< HEAD
   (It's a hint for a UTF-16 decoder. It's not meant to actually
-=======
-  (It's an instruction to a UTF-16 decoder. It's not meant to actually
->>>>>>> 8446c934
   end up in your string.)
 - If anything was changed, repeat all the steps, so that the function is
   idempotent. `"&amp;amp;"` will become `"&"`, for example, not `"&amp;"`.
 
 ### Encodings ftfy can handle
 
-<<<<<<< HEAD
 ftfy can understand text that was decoded as any of these single-byte
-=======
-`ftfy` can understand text that was decoded as any of these single-byte
->>>>>>> 8446c934
 encodings:
 
 - Latin-1 (ISO-8859-1)
@@ -155,30 +117,17 @@
 - MacRoman (used on Mac OS 9 and earlier)
 - cp437 (used in MS-DOS)
 
-<<<<<<< HEAD
 when it was actually intended to be decoded as one of these variable-length
 encodings:
 
 - UTF-8
-- CESU-8 (what some people, especially Java programmers, think is UTF-8)
+- CESU-8 (what some people think is UTF-8)
 
 It can also understand text that was intended as Windows-1252 but decoded as
 Latin-1. That's the very common case where things like smart-quotes and
 bullets turn into single weird control characters.
 
 However, ftfy cannot understand other mixups between single-byte encodings,
-=======
-when it was actually intended to be decoded as a variable-length encoding:
-
-- UTF-8
-- CESU-8 (what some programmers think is UTF-8)
-
-It can also understand text that was intended as Windows-1252 but decoded as
-Latin-1 -- that's the very common case where things like smart-quotes and
-bullets turn into weird control characters.
-
-However, `ftfy` cannot understand other mixups between single-byte encodings,
->>>>>>> 8446c934
 because it is extremely difficult to detect which mixup in particular is the
 one that happened.
 
@@ -215,7 +164,6 @@
 statistically analyze those bytes and predict what encoding they're in.
 
 ftfy is not that tool. I might want to write that tool someday.
-<<<<<<< HEAD
 
 You may have heard of chardet. Chardet is admirable, but it is not that tool
 either. Its heuristics only work on multi-byte encodings, such as UTF-8 and the
@@ -232,24 +180,6 @@
 ftfy installs itself as a command line tool that reads a file and applies
 `fix_text` to it.
 
-=======
-
-You may have heard of chardet. Chardet is admirable, but it is not that tool
-either. Its heuristics only work on multi-byte encodings, such as UTF-8 and the
-language-specific encodings used in East Asian languages. It works very badly
-on single-byte encodings, to the point where it will output wrong answers with
-high confidence.
-
-There is lots of real-world text that's in an unknown single-byte encoding.
-There might be enough information to statistically sort out which encoding is
-which. But nothing, so far, actually does that.
-
-## Command-line usage
-
-ftfy installs itself as a command line tool that reads a file and applies
-`fix_text` to it.
-
->>>>>>> 8446c934
 This has exactly the problem described above: a file on a disk is made of bytes
 in an unspecified encoding. It could assume the file is UTF-8, but if you had
 totally valid UTF-8 you probably wouldn't need this command line utility, and
